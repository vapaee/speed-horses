/* styles.scss */

<<<<<<< HEAD
@use './app/style/variables';
@use './app/style/mixin';
@use './app/style/globals';
@use './app/style/transitions';
=======
// SEMANTIC CCOLOR VARIABLES:
// The idea is to define color variables based on the "background-foreground-accent" concept,
// by using only this color variables components get styled in a global way by automatically
// adapting to light/dark & Hue themeing, mantaining good visual contrast and consistency */
:root{
    --h0: 190; // hue 0
    --h1: 220; // hue 1
}

/* Dark Theme default*/
:root,
body.dark-theme {
    --c-background-0: hsl(var(--h0), 0%, 5%); // background dark 0
    --c-background-1: hsl(var(--h0), 0%, 7%); // background dark 1
    --c-background-2: hsl(var(--h0), 0%, 9%); // background dark 2
    --c-background-3: hsl(var(--h0), 0%, 11%); // background dark 3
    --c-background-4: hsl(var(--h0), 0%, 13%); // background dark 4

    --c-foreground-2: hsl(var(--h0), 0%, 55%); // foreground light 2
    --c-foreground-1: hsl(var(--h0), 0%, 75%); // foreground light 1
    --c-foreground-0: hsl(var(--h0), 0%, 98%); // foreground light 0

    --c-accent-0: hsl(var(--h0), 60%, 40%); // accent 0
    --c-accent-1: hsl(var(--h0), 30%, 16%); // accent 1
    --c-accent-2: hsl(var(--h0), 30%, 8%); // accent 2

    --c-accent-0b: hsl(var(--h1), 60%, 40%);  // accent 0 b
    --c-accent-1b: hsl(var(--h1), 40%, 16%); // accent 1 b
    --c-accent-2b: hsl(var(--h1), 30%, 8%); // accent 2 b

    --c-alert-0: hsl( 0, 70%, 50%);
    --c-success-0: hsl( 100, 60%, 40%);

    --c-gradient-0: linear-gradient(30deg, var(--c-accent-0) 30%, var(--c-accent-0b) 100%);
    --c-gradient-1: linear-gradient(30deg, var(--c-accent-0b) 0%, var(--c-accent-0) 100%);

    --c-shadow-0: 2px 2px 10px hsla(var(--h0), 60%, 60%, 0.0);
    --c-shadow-1: 2px 2px 10px hsla(var(--h0), 60%, 80%, 0.08);
}

/* Light Theme */
body.light-theme {
    --c-background-0: hsl(var(--h0), 0%, 93%); // background light 0
    --c-background-1: hsl(var(--h0), 0%, 90%); // background light 1
    --c-background-2: hsl(var(--h0), 0%, 87%); // background light 2
    --c-background-3: hsl(var(--h0), 0%, 84%); // background light 3
    --c-background-4: hsl(var(--h0), 0%, 81%); // background light 4

    --c-foreground-2: hsl(var(--h0), 0%, 50%); // foreground dark 2
    --c-foreground-1: hsl(var(--h0), 0%, 40%); // foreground dark 1
    --c-foreground-0: hsl(var(--h0), 0%, 0%); // foreground dark 0

    --c-accent-0: hsl(var(--h0), 65%, 55%); // accent 0
    --c-accent-1: hsl(var(--h0), 30%, 80%); // accent 1
    --c-accent-2: hsl(var(--h0), 30%, 8%); // accent 2

    --c-accent-0b: hsl(var(--h1), 60%, 55%);  // accent 0 b
    --c-accent-1b: hsl(var(--h1), 40%, 16%); // accent 1 b
    --c-accent-2b: hsl(var(--h1), 30%, 8%); // accent 2 b

    --c-alert-0: hsl( 0, 60%, 50%);
    --c-success-0: hsl( 100, 60%, 40%);

    --c-gradient-0: linear-gradient(30deg, var(--c-accent-0) 0%, var(--c-accent-0b) 100%);
    --c-gradient-1: linear-gradient(30deg, var(--c-accent-0b) 0%, var(--c-accent-0) 100%);

    --c-shadow-0: 0px 0px 1px hsla(var(--h0), 0%, 0%, 0.10);
    --c-shadow-1: 1px 2px 20px hsla(var(--h0), 0%, 0%, 0.08);
}

svg.icon {
    stroke-width: 1.6;
    width: 26px;
    height: 26px;
}
body.light-theme svg.icon {
    stroke-width: 1.4;
}

/* Global base styles here */
body {
    margin: 0;
    font-family: sans-serif;
    color: var(--c-foreground-1);
    background-color: var(--c-background-0);
}

a {
    text-decoration: none;
    color: var(--c-foreground-2);
    cursor: pointer;

    &:hover {
        color: var(--c-accent-0);
    }
}

.small{
    font-size: 14px;
    color: var(--c-foreground-2);
    margin: 2px 0px;
}

.btn {
    display: flex;
    align-items: center;
    gap: 10px;
    font-size: 10pt;
    padding: 10px 20px;
    color: var(--c-background-0);
    border: none;
    background: var(--c-gradient-0);
    border-radius: 20px;
    transition: 0.3s;
    cursor: pointer;
    box-shadow: var(--c-shadow-0);

    &:hover {
        background: var(--c-gradient-1);
        // color: var(--c-foreground-1);
        box-shadow: var(--c-shadow-1);
    }
}
.btn2 {
    display: flex;
    align-items: center;
    gap: 10px;
    font-size: 10pt;
    padding: 10px 20px;
    color: var(--c-accent-0);
    border: 1px solid var(--c-accent-0);
    background-color: var(--c-background-0);
    border-radius: 20px;
    transition: 0.3s;
    cursor: pointer;
    box-shadow: var(--c-shadow-0);
    margin: 0;
    outline: none;

    &:hover,
    &:focus{
        color: var(--c-background-0);
        background-color: var(--c-accent-0);
        box-shadow: var(--c-shadow-1);
    }
}

input {
    background-color: var(--c-background-0);
    border: 1px solid var(--c-background-4);
    border-radius: 20px;
    padding: 10px 15px;
    color: var(--c-foreground-1);
    outline: none;

    &:focus {
        border-color: var(--c-accent-0);
        box-shadow: 0 0 4px var(--c-accent-0); /* Optional: Add a subtle glow */
    }
}

input[type="range"] {
    -webkit-appearance: none;
    -moz-appearance: none;
    -ms-appearance: none;
    appearance: none;
    width: 100%;
    height: 8px;
    border-radius: 5px;
    background: var(--c-background-2);
    outline: none;
    margin: 0;
}

.contained{
    border: 1px solid var(--c-background-2);
    border-radius: 4px;
    background-color: var(--c-background-1);
    padding: 20px 30px;
}
>>>>>>> 7867dcf0
<|MERGE_RESOLUTION|>--- conflicted
+++ resolved
@@ -1,189 +1,5 @@
 /* styles.scss */
-
-<<<<<<< HEAD
 @use './app/style/variables';
 @use './app/style/mixin';
 @use './app/style/globals';
-@use './app/style/transitions';
-=======
-// SEMANTIC CCOLOR VARIABLES:
-// The idea is to define color variables based on the "background-foreground-accent" concept,
-// by using only this color variables components get styled in a global way by automatically
-// adapting to light/dark & Hue themeing, mantaining good visual contrast and consistency */
-:root{
-    --h0: 190; // hue 0
-    --h1: 220; // hue 1
-}
-
-/* Dark Theme default*/
-:root,
-body.dark-theme {
-    --c-background-0: hsl(var(--h0), 0%, 5%); // background dark 0
-    --c-background-1: hsl(var(--h0), 0%, 7%); // background dark 1
-    --c-background-2: hsl(var(--h0), 0%, 9%); // background dark 2
-    --c-background-3: hsl(var(--h0), 0%, 11%); // background dark 3
-    --c-background-4: hsl(var(--h0), 0%, 13%); // background dark 4
-
-    --c-foreground-2: hsl(var(--h0), 0%, 55%); // foreground light 2
-    --c-foreground-1: hsl(var(--h0), 0%, 75%); // foreground light 1
-    --c-foreground-0: hsl(var(--h0), 0%, 98%); // foreground light 0
-
-    --c-accent-0: hsl(var(--h0), 60%, 40%); // accent 0
-    --c-accent-1: hsl(var(--h0), 30%, 16%); // accent 1
-    --c-accent-2: hsl(var(--h0), 30%, 8%); // accent 2
-
-    --c-accent-0b: hsl(var(--h1), 60%, 40%);  // accent 0 b
-    --c-accent-1b: hsl(var(--h1), 40%, 16%); // accent 1 b
-    --c-accent-2b: hsl(var(--h1), 30%, 8%); // accent 2 b
-
-    --c-alert-0: hsl( 0, 70%, 50%);
-    --c-success-0: hsl( 100, 60%, 40%);
-
-    --c-gradient-0: linear-gradient(30deg, var(--c-accent-0) 30%, var(--c-accent-0b) 100%);
-    --c-gradient-1: linear-gradient(30deg, var(--c-accent-0b) 0%, var(--c-accent-0) 100%);
-
-    --c-shadow-0: 2px 2px 10px hsla(var(--h0), 60%, 60%, 0.0);
-    --c-shadow-1: 2px 2px 10px hsla(var(--h0), 60%, 80%, 0.08);
-}
-
-/* Light Theme */
-body.light-theme {
-    --c-background-0: hsl(var(--h0), 0%, 93%); // background light 0
-    --c-background-1: hsl(var(--h0), 0%, 90%); // background light 1
-    --c-background-2: hsl(var(--h0), 0%, 87%); // background light 2
-    --c-background-3: hsl(var(--h0), 0%, 84%); // background light 3
-    --c-background-4: hsl(var(--h0), 0%, 81%); // background light 4
-
-    --c-foreground-2: hsl(var(--h0), 0%, 50%); // foreground dark 2
-    --c-foreground-1: hsl(var(--h0), 0%, 40%); // foreground dark 1
-    --c-foreground-0: hsl(var(--h0), 0%, 0%); // foreground dark 0
-
-    --c-accent-0: hsl(var(--h0), 65%, 55%); // accent 0
-    --c-accent-1: hsl(var(--h0), 30%, 80%); // accent 1
-    --c-accent-2: hsl(var(--h0), 30%, 8%); // accent 2
-
-    --c-accent-0b: hsl(var(--h1), 60%, 55%);  // accent 0 b
-    --c-accent-1b: hsl(var(--h1), 40%, 16%); // accent 1 b
-    --c-accent-2b: hsl(var(--h1), 30%, 8%); // accent 2 b
-
-    --c-alert-0: hsl( 0, 60%, 50%);
-    --c-success-0: hsl( 100, 60%, 40%);
-
-    --c-gradient-0: linear-gradient(30deg, var(--c-accent-0) 0%, var(--c-accent-0b) 100%);
-    --c-gradient-1: linear-gradient(30deg, var(--c-accent-0b) 0%, var(--c-accent-0) 100%);
-
-    --c-shadow-0: 0px 0px 1px hsla(var(--h0), 0%, 0%, 0.10);
-    --c-shadow-1: 1px 2px 20px hsla(var(--h0), 0%, 0%, 0.08);
-}
-
-svg.icon {
-    stroke-width: 1.6;
-    width: 26px;
-    height: 26px;
-}
-body.light-theme svg.icon {
-    stroke-width: 1.4;
-}
-
-/* Global base styles here */
-body {
-    margin: 0;
-    font-family: sans-serif;
-    color: var(--c-foreground-1);
-    background-color: var(--c-background-0);
-}
-
-a {
-    text-decoration: none;
-    color: var(--c-foreground-2);
-    cursor: pointer;
-
-    &:hover {
-        color: var(--c-accent-0);
-    }
-}
-
-.small{
-    font-size: 14px;
-    color: var(--c-foreground-2);
-    margin: 2px 0px;
-}
-
-.btn {
-    display: flex;
-    align-items: center;
-    gap: 10px;
-    font-size: 10pt;
-    padding: 10px 20px;
-    color: var(--c-background-0);
-    border: none;
-    background: var(--c-gradient-0);
-    border-radius: 20px;
-    transition: 0.3s;
-    cursor: pointer;
-    box-shadow: var(--c-shadow-0);
-
-    &:hover {
-        background: var(--c-gradient-1);
-        // color: var(--c-foreground-1);
-        box-shadow: var(--c-shadow-1);
-    }
-}
-.btn2 {
-    display: flex;
-    align-items: center;
-    gap: 10px;
-    font-size: 10pt;
-    padding: 10px 20px;
-    color: var(--c-accent-0);
-    border: 1px solid var(--c-accent-0);
-    background-color: var(--c-background-0);
-    border-radius: 20px;
-    transition: 0.3s;
-    cursor: pointer;
-    box-shadow: var(--c-shadow-0);
-    margin: 0;
-    outline: none;
-
-    &:hover,
-    &:focus{
-        color: var(--c-background-0);
-        background-color: var(--c-accent-0);
-        box-shadow: var(--c-shadow-1);
-    }
-}
-
-input {
-    background-color: var(--c-background-0);
-    border: 1px solid var(--c-background-4);
-    border-radius: 20px;
-    padding: 10px 15px;
-    color: var(--c-foreground-1);
-    outline: none;
-
-    &:focus {
-        border-color: var(--c-accent-0);
-        box-shadow: 0 0 4px var(--c-accent-0); /* Optional: Add a subtle glow */
-    }
-}
-
-input[type="range"] {
-    -webkit-appearance: none;
-    -moz-appearance: none;
-    -ms-appearance: none;
-    appearance: none;
-    width: 100%;
-    height: 8px;
-    border-radius: 5px;
-    background: var(--c-background-2);
-    outline: none;
-    margin: 0;
-}
-
-.contained{
-    border: 1px solid var(--c-background-2);
-    border-radius: 4px;
-    background-color: var(--c-background-1);
-    padding: 20px 30px;
-}
->>>>>>> 7867dcf0
+@use './app/style/transitions';