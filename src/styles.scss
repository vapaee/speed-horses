--- conflicted
+++ resolved
@@ -5,13 +5,8 @@
 // by using only this color variables components get styled in a global way by automatically
 // adapting to light/dark & Hue themeing, mantaining good visual contrast and consistency */
 :root{
-<<<<<<< HEAD
     --h0: 190; // hue 0
     --h1: 220; // hue 1
-=======
-    --h0: 160; // hue 0
-    --h1: 230; // hue 1
->>>>>>> fada9674
 }
 
 /* Dark Theme default*/
@@ -57,21 +52,12 @@
     --c-foreground-1: hsl(var(--h0), 0%, 40%); // foreground dark 1
     --c-foreground-0: hsl(var(--h0), 0%, 0%); // foreground dark 0
 
-<<<<<<< HEAD
     --c-accent-0: hsl(var(--h0), 65%, 58%); // accent 0
     --c-accent-1: hsl(var(--h0), 40%, 45%); // accent 1
     --c-accent-2: hsl(var(--h0), 30%, 8%); // accent 2
 
     --c-accent-0b: hsl(var(--h1), 60%, 55%);  // accent 0 b
     --c-accent-1b: hsl(var(--h1), 40%, 16%); // accent 1 b
-=======
-    --c-accent-0: hsl(var(--h0), 60%, 48%); // accent 0
-    --c-accent-1: hsl(var(--h0), 40%, 70%); // accent 1
-    --c-accent-2: hsl(var(--h0), 30%, 8%); // accent 2
-
-    --c-accent-0b: hsl(var(--h1), 60%, 45%);  // accent 0 b
-    --c-accent-1b: hsl(var(--h1), 40%, 6%); // accent 1 b
->>>>>>> fada9674
     --c-accent-2b: hsl(var(--h1), 30%, 8%); // accent 2 b
 
     --c-alert-0: hsl( 0, 60%, 50%);
