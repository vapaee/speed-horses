--- conflicted
+++ resolved
@@ -64,23 +64,11 @@
             if (Array.isArray(result) && result.length > 0) {
                 const balanceEntry = result[0];
 
-<<<<<<< HEAD
-                // If it's a string, return as-is
-                if (typeof balanceEntry === 'string') {
-                    return balanceEntry;
-                }
-
-                // If it's an object, extract numeric value (adjust this based on actual API response structure)
-                if (typeof balanceEntry === 'object' && balanceEntry.value) {
-                    const balance = balanceEntry.value.toString(); // Convert to string safely
-                    return this.formatBalance(balance, token);
-=======
                 if (typeof balanceEntry === 'object' && balanceEntry.units?.value?.words?.length > 0) {
                     rawAmount = balanceEntry.units.value.words[0];
                     console.log(`Extracted raw balance for ${token.symbol}:`, rawAmount);
                 } else {
                     console.warn(`Unexpected balance format for ${token.symbol}:`, balanceEntry);
->>>>>>> 68e99184
                 }
             } else {
                 console.log(`No balance found for ${token.symbol}, fallback: 0`);
@@ -94,21 +82,14 @@
             } else {
                 return balanceData;
             }
-<<<<<<< HEAD
 
             return this.formatBalance(0, token); // Default to zero balance
-=======
->>>>>>> 68e99184
+
         } catch (error) {
             console.error(`Error fetching balance for ${token.symbol}:`, error);
             return undefined;
         }
     }
-<<<<<<< HEAD
-
-
-=======
->>>>>>> 68e99184
 
     formatBalance(rawAmount: number, token: Token): string {
         const precision = token.precision;
