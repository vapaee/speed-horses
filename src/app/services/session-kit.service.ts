--- conflicted
+++ resolved
@@ -47,13 +47,13 @@
         try {
             const { session } = await this.sessionKit.login();
             this.sessionSubject.next(session);  // Emit the new session
-<<<<<<< HEAD
+
             const actor = session?.actor;
             this.localStorageService.restoreUserPreferences(actor.toString());
-=======
+
             console.log('Login successful:', session);
             this.router.navigate(['/wallet']);
->>>>>>> 68e99184
+
             return session;
         } catch (error) {
             console.error('Login failed:', error);
