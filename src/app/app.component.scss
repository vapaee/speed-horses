--- conflicted
+++ resolved
@@ -4,7 +4,6 @@
     flex-direction: column;
     overflow: hidden;
     align-items: center;
-<<<<<<< HEAD
 }
 
 .navbar {
@@ -36,8 +35,4 @@
     background-color: var(--c-accent-0);
     border-radius: 4px;
     border: 2px solid var(--c-background-1);
-=======
-    /* Creates a fading shadow effect at the top */
-    background: linear-gradient(rgba(0, 0, 0, 0.05) 0px, rgba(0, 0, 0, 0) 50px);
->>>>>>> 7867dcf0
 }