<<<<<<< HEAD
@use 'mixin' as *;

.c-login {
    &__btn {
        @include button-1;
    }
    &__menu {
        &-option {
            @include hyperlink;
        }
        &-separator {
            @include hr-wide(20px);
        }
    }
=======
hr.wide {
    width: 100%;
    padding: 0px;
    margin: 0px;
    border: 0;
    background-color: var(--c-background-4);
    height: 1px;
}

.body{
    display: flex;
    flex-direction: column;
    gap: 15px;
>>>>>>> 7867dcf0
}<|MERGE_RESOLUTION|>--- conflicted
+++ resolved
@@ -1,31 +1,21 @@
-<<<<<<< HEAD
 @use 'mixin' as *;
 
 .c-login {
     &__btn {
-        @include button-1;
+        @include button-2;
     }
     &__menu {
+        &-body {
+            display: flex;
+            flex-direction: column;
+            gap: 15px;
+            padding: 10px;
+        }
         &-option {
             @include hyperlink;
         }
         &-separator {
-            @include hr-wide(20px);
+            @include hr-separator(0px);
         }
     }
-=======
-hr.wide {
-    width: 100%;
-    padding: 0px;
-    margin: 0px;
-    border: 0;
-    background-color: var(--c-background-4);
-    height: 1px;
-}
-
-.body{
-    display: flex;
-    flex-direction: column;
-    gap: 15px;
->>>>>>> 7867dcf0
 }