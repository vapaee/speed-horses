@use 'mixin' as *;

.c-dropdown {
    position: relative;
    display: inline-block;

<<<<<<< HEAD
    &__btn {
        @include button-1;
    }

    &__content {
        display: flex;
        flex-direction: column;
=======
    .dropdown-body {
>>>>>>> 7867dcf0
        position: absolute;
        top: 50px;
        right: 0px;
        background-color: var(--c-background-0);
        min-width: 160px;
        box-shadow: 0px 8px 16px 0px rgba(0, 0, 0, 0.2);
        padding: 10px;
        z-index: 100;  // Ensures the dropdown is on top
        border-radius: 8px;
    }

    &__overlay {
        position: fixed;
        top: 0;
        left: 0;
        width: 100%;
        height: 100%;
        background-color: rgba(0, 0, 0, 0.5);  // Semi-transparent black
        z-index: 99;  // Below the dropdown, but above everything else
        backdrop-filter: blur(3px);
    }
}<|MERGE_RESOLUTION|>--- conflicted
+++ resolved
@@ -4,17 +4,7 @@
     position: relative;
     display: inline-block;
 
-<<<<<<< HEAD
-    &__btn {
-        @include button-1;
-    }
-
     &__content {
-        display: flex;
-        flex-direction: column;
-=======
-    .dropdown-body {
->>>>>>> 7867dcf0
         position: absolute;
         top: 50px;
         right: 0px;
