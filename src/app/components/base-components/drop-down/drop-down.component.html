--- conflicted
+++ resolved
@@ -1,27 +1,14 @@
-<<<<<<< HEAD
 <div class="c-dropdown">
-    <div class="c-dropdown__btn" (click)="toggleDropdown()">
-        {{ buttonText }}
+    <!-- Button Slot -->
+    <div (click)="toggleDropdown()">
+        <ng-content select="[dropdown-button]"></ng-content>
     </div>
 
     <!-- Overlay that appears when the dropdown is open -->
     <div *ngIf="isOpen" class="c-dropdown__overlay" (click)="closeDropdown()"></div>
 
+    <!-- Dropdown Body Slot -->
     <div *ngIf="isOpen" class="c-dropdown__content" (click)="closeDropdown()">
-        <ng-content></ng-content>
-=======
-<div class="dropdown">
-    <!-- Button Slot -->
-    <div (click)="toggleDropdown()">
-        <ng-content select="[dropdown-button]"></ng-content>
-    </div>
-
-    <!-- Overlay -->
-    <div *ngIf="isOpen" class="overlay" (click)="closeDropdown()"></div>
-
-    <!-- Dropdown Body Slot -->
-    <div *ngIf="isOpen" class="dropdown-body">
         <ng-content select="[dropdown-body]"></ng-content>
->>>>>>> 7867dcf0
     </div>
 </div>