// src/app/components/phaser-canvas/game_visuals/mini_map.ts
import Phaser from 'phaser';
import type { HorseRaceService } from '@app/game/horse-race.service';
import { RaceHorsesList } from '@app/game/horse-race.abstract';
import { SlotColor } from '@app/game/color-database';
import { Subscription } from 'rxjs';

export class MiniMapLayer {
    private graphics: Phaser.GameObjects.Graphics;
    private dots = new Map<number, Phaser.GameObjects.Arc>();
    private horsesList!: RaceHorsesList;
    private sub = new Subscription();
    private center!: { x: number; y: number };
    private shape!: StadiumShape;
    private slotColorMap: Record<number, SlotColor> = {};

    private readonly baseWidth    = 100;
    private readonly baseHeight   = 200;
    private readonly trackSpacing = 0;
    private readonly startOffset  = 2/12;  // adjust if you want a different 0-pos

    constructor(
        private raceId : number,
        private scene: Phaser.Scene,
        private raceSvc: HorseRaceService,
        private getMarkerOpacity: () => number
    ) {
        this.graphics = this.scene.add.graphics().setDepth(80);

        this.sub.add(
            this.raceSvc.manager.getHorsesList$(this.raceId).subscribe(list => {
                this.horsesList = list;
            })
        );
<<<<<<< HEAD
        
=======

>>>>>>> 44cdfb61
        try {
            this.slotColorMap = this.raceSvc.manager.getSlotColorMap(this.raceId);
        } catch (e) {
            console.error('Failed to get slot color map', this.raceId, e);
        }
<<<<<<< HEAD
        
=======

>>>>>>> 44cdfb61
        this.scene.events.once('shutdown', () => this.destroy());
    }

    create(): void {
        const cam = this.scene.cameras.main;
        this.center = {
            x: cam.worldView.x + cam.width  - this.baseWidth  / 2 - 35,
            y: cam.worldView.y + this.baseHeight / 2 + 25
        };

        // init our shape helper
        this.shape = new StadiumShape(
            this.center,
            this.baseWidth,
            this.baseHeight,
            this.trackSpacing,
            this.startOffset
        );

        // draw each track
        this.graphics.lineStyle(1, 0xffffff, 0.5);
        for (let i = 0; i < 4; i++) {
            this.shape.drawTrack(this.graphics, i);
        }

        // draw start/finish ticks at the top-center
        this.graphics.lineStyle(2, 0xffffff, 1);
        const tickLen = 6;
        for (let i = 0; i < 4; i++) {
            // sample that one point at t=0
            const { x, y, angle } = this.shape.pointOnTrack(i, 0);
            // compute a small perpendicular
            // TODO: use angle to rotate the line
            const dx = tickLen * Math.cos(angle);
            const dy = tickLen * Math.sin(angle);
            this.graphics.beginPath();
            this.graphics.moveTo(x - dx, y - dy);
            this.graphics.lineTo(x + dx, y + dy);
            this.graphics.strokePath();
        }

        // initial dot placement
        this.update();
    }

    update(): void {
        if (!this.horsesList) return;

        const dist = this.raceSvc.manager.getWinningDistance(this.raceId);
        this.horsesList.getAll().forEach(h => {
            const idx = h.slot;
            const totalTracks = 4;  // you’ve hard-coded 4 rings
            // t ∈ [0,1]
            const t = Phaser.Math.Clamp(h.position! / dist, 0, 1);

            // invert so slot 0 → ring 3 (innermost), slot 3 → ring 0 (outermost)
            const ringIndex = (totalTracks - 1) - idx;

            // now sample that ring
            const { x, y } = this.shape.pointOnTrack(ringIndex, t);

            // use the exact HSL—no extra lightness adjust
            const hsl = this.slotColorMap[idx]?.color ?? 'hsl(0,0%,0%)';
<<<<<<< HEAD
            const color = this.hslStringToPhaserColor(hsl, 0);            
=======
            const color = this.hslStringToPhaserColor(hsl, 0);
>>>>>>> 44cdfb61

            let dot = this.dots.get(idx);
            if (!dot) {
                dot = this.scene.add
                    .arc(x, y, 4, 0, 360, true)
                    .setFillStyle(color)
                    .setDepth(80);
                this.dots.set(idx, dot);
            } else {
                dot.setPosition(x, y)
                    .setFillStyle(color)
                    .setDepth(80 + h.position!);
            }
        });
    }

    private hslStringToPhaserColor(hslStr: string, adj = 0): number {
        const m = /^hsl\((\d+),\s*(\d+)%?,\s*(\d+)%?\)$/.exec(hslStr);
        if (!m) return 0x000000;
        const h = +m[1] / 360;
        const s = +m[2] / 100;
        let   l = +m[3] / 100;
        l = Phaser.Math.Clamp(l + adj/100, 0, 1);
        return Phaser.Display.Color.HSLToColor(h, s, l).color;
    }

    destroy(): void {
        this.sub.unsubscribe();
        this.graphics.destroy();
        this.dots.forEach(d => d.destroy());
        this.dots.clear();
    }
}

class StadiumShape {
    constructor(
        private center: { x: number; y: number },
        private baseWidth: number,
        private baseHeight: number,
        private trackSpacing: number,
        private startOffset: number
    ) {}

    /** Draw one track’s outline into `graphics` */
    drawTrack(graphics: Phaser.GameObjects.Graphics, trackIndex: number) {
        const w = this.baseWidth - trackIndex * this.trackSpacing * 2;
        const h = this.baseHeight - trackIndex * this.trackSpacing * 2;
        const R = w / 2;
        const L = h - 2 * R;
        const { x: cx, y: cy } = this.center;
        const topY    = cy - L/2;
        const bottomY = cy + L/2;
        const xLeft   = cx - R;
        const xRight  = cx + R;

        // top semicircle
        graphics.beginPath();
        graphics.arc(cx, topY, R, Math.PI, 2*Math.PI, false);
        graphics.strokePath();

        // left straight
        graphics.beginPath();
        graphics.moveTo(xLeft, topY);
        graphics.lineTo(xLeft, bottomY);
        graphics.strokePath();

        // bottom semicircle
        graphics.beginPath();
        graphics.arc(cx, bottomY, R, 0, Math.PI, false);
        graphics.strokePath();

        // right straight
        graphics.beginPath();
        graphics.moveTo(xRight, bottomY);
        graphics.lineTo(xRight, topY);
        graphics.strokePath();
    }

    /**
     * Given a track index and normalized t∈[0,1],
     * returns the {x,y} along that perimeter.
     */
    pointOnTrack(trackIndex: number, t: number): { x: number; y: number, angle: number } {
        const w = this.baseWidth - trackIndex * this.trackSpacing * 2;
        const h = this.baseHeight - trackIndex * this.trackSpacing * 2;
        const R = w / 2;
        const L = h - 2 * R;
        const P = 2 * L + 2 * Math.PI * R;

        // apply startOffset and clamp
        let u = (t + this.startOffset) % 1;
        u = Phaser.Math.Clamp(u, 0, 1);
        let s = u * P;

        const { x: cx, y: cy } = this.center;
        const topY    = cy - L/2;
        const bottomY = cy + L/2;
        const xLeft   = cx - R;
        const xRight  = cx + R;

        // segment 1: top semicircle (counterclockwise)
        if (s <= Math.PI * R) {
            const θ = 2*Math.PI - s / R;  // 2π → π
            return {
                x: cx + R * Math.cos(θ),
                y: topY + R * Math.sin(θ),
                angle: θ
            };
        }
        s -= Math.PI * R;

        // segment 2: left straight (going down)
        if (s <= L) {
            return { x: xLeft, y: topY + s, angle: Math.PI };
        }
        s -= L;

        // segment 3: bottom semicircle (counterclockwise)
        if (s <= Math.PI * R) {
            const θ = Math.PI - s / R;  // π → 0
            return {
                x: cx + R * Math.cos(θ),
                y: bottomY + R * Math.sin(θ),
                angle: θ
            };
        }
        s -= Math.PI * R;

        // segment 4: right straight (going up)
        return { x: xRight, y: bottomY - s, angle: 0  };
    }
}<|MERGE_RESOLUTION|>--- conflicted
+++ resolved
@@ -32,21 +32,13 @@
                 this.horsesList = list;
             })
         );
-<<<<<<< HEAD
-        
-=======
-
->>>>>>> 44cdfb61
+
         try {
             this.slotColorMap = this.raceSvc.manager.getSlotColorMap(this.raceId);
         } catch (e) {
             console.error('Failed to get slot color map', this.raceId, e);
         }
-<<<<<<< HEAD
-        
-=======
-
->>>>>>> 44cdfb61
+
         this.scene.events.once('shutdown', () => this.destroy());
     }
 
@@ -110,11 +102,7 @@
 
             // use the exact HSL—no extra lightness adjust
             const hsl = this.slotColorMap[idx]?.color ?? 'hsl(0,0%,0%)';
-<<<<<<< HEAD
-            const color = this.hslStringToPhaserColor(hsl, 0);            
-=======
             const color = this.hslStringToPhaserColor(hsl, 0);
->>>>>>> 44cdfb61
 
             let dot = this.dots.get(idx);
             if (!dot) {
