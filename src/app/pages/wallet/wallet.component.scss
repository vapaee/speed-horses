--- conflicted
+++ resolved
@@ -28,11 +28,15 @@
     &__group {
         &-expandible {
 
-<<<<<<< HEAD
         }
     }
 
     &__balance {
+        &-icon {
+            height: 32px;
+            width: 32px;
+            border-radius: 50%;
+        }
         &-head {
             display: flex;
             flex-direction: row;
@@ -60,22 +64,4 @@
             color: var(--c-foreground-2);
         }
     }
-=======
-.balance-head {
-    display: flex;
-    flex-direction: row;
-    align-items: center;
-    gap: 10px;
-}
-
-.balance-icon {
-    height: 32px;
-    width: 32px;
-}
-
-.expandable-group{
-    display: flex;
-    flex-direction: column;
-    gap: 5px;
->>>>>>> 7867dcf0
 }