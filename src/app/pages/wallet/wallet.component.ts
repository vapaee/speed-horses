--- conflicted
+++ resolved
@@ -23,28 +23,20 @@
 })
 export class WalletComponent implements OnInit, OnDestroy {
     balances: Balance[] = [];
-<<<<<<< HEAD
     loading = false;  // Add loading state
     isMobileView = false;
-=======
-    loading = false;
->>>>>>> 7867dcf0
     private balanceSubscription!: Subscription;
     private destroy$ = new Subject<void>();
 
     constructor(
         private sessionService: SessionService,
         private tokenBalanceService: TokenBalanceService,
-<<<<<<< HEAD
         private breakpointObserver: BreakpointObserver,
     ) {
     }
-=======
-    ) {}
->>>>>>> 7867dcf0
 
     get actor(): string | undefined {
-        return this.sessionService.currentSession?.actor;
+        return this.sessionService.currentSession?.actor.toString();
     }
 
     ngOnInit() {
