import { Component, OnDestroy, OnInit, ViewEncapsulation } from '@angular/core';
import { Router, RouterOutlet, NavigationEnd } from '@angular/router';
import { TranslateService } from '@ngx-translate/core';
import { SharedModule } from '@app/shared/shared.module';
import { TabMenu } from 'primeng/tabmenu';
import { MenuItem } from 'primeng/api';
import { filter, Subscription } from 'rxjs';

@Component({
    standalone: true,
    selector: 'app-shop',
    imports: [SharedModule, TabMenu, RouterOutlet],
    template: `
<<<<<<< HEAD
        <div class="p-shop">
            <p-tabView>
                <p-tabPanel header="{{ 'PAGES.SHOP.SHOES.NAME' | translate }}">
                </p-tabPanel>
                <p-tabPanel header="{{ 'PAGES.SHOP.ACCESSORIES.NAME' | translate }}">
                </p-tabPanel>
                <p-tabPanel header="{{ 'PAGES.SHOP.JOCKEYS.NAME' | translate }}">
                </p-tabPanel>
            </p-tabView>
=======
        <p-tabmenu
            class="p-shop__tabs"
            [model]="items"
            [activeItem]="activeItem"
            (activeItemChange)="onActiveItemChange($event)">
        </p-tabmenu>

        <div class="p-shop__tabs-content">
            <router-outlet></router-outlet>
>>>>>>> 11926b6d
        </div>
    `,
    styleUrls: ['./shop.component.scss'],
    encapsulation: ViewEncapsulation.None
})
export class ShopPage implements OnInit, OnDestroy {
    items: MenuItem[] = [];
    activeItem?: MenuItem;
    private sub?: Subscription;

    constructor(
        private translate: TranslateService,
        private router: Router
    ) {}

    ngOnInit(): void {
        this.buildItems();
        this.sub = this.router.events
            .pipe(filter((e): e is NavigationEnd => e instanceof NavigationEnd))
            .subscribe(() => this.syncActiveFromUrl());
        this.syncActiveFromUrl();
        this.translate.onLangChange.subscribe(() => {
            this.buildItems();
            this.syncActiveFromUrl();
        });
    }

    ngOnDestroy(): void {
        this.sub?.unsubscribe();
    }

    onActiveItemChange(item: MenuItem): void {
        this.activeItem = item;
    }

    private buildItems(): void {
        const shoesLabel = this.translate.instant('PAGES.SHOP.SHOES.NAME');
        const accessoriesLabel = this.translate.instant('PAGES.SHOP.HORSE.NAME');
        const jockeyLabel = this.translate.instant('PAGES.SHOP.JOCKEY.NAME');

        this.items = [
            { label: shoesLabel, icon: 'pi pi-briefcase', routerLink: ['/shop', 'horseshoes'] },
            { label: accessoriesLabel, icon: 'pi pi-star', routerLink: ['/shop', 'accessories'] },
            { label: jockeyLabel, icon: 'pi pi-user', routerLink: ['/shop', 'jockeys'] }
        ];
    }

    private syncActiveFromUrl(): void {
        const segments = this.router.url.split('/');
        const tab = segments[2] || 'horseshoes';
        let index = 0;
        if (tab === 'accessories') index = 1;
        else if (tab === 'jockeys') index = 2;
        this.activeItem = this.items[index];
    }
}<|MERGE_RESOLUTION|>--- conflicted
+++ resolved
@@ -11,17 +11,6 @@
     selector: 'app-shop',
     imports: [SharedModule, TabMenu, RouterOutlet],
     template: `
-<<<<<<< HEAD
-        <div class="p-shop">
-            <p-tabView>
-                <p-tabPanel header="{{ 'PAGES.SHOP.SHOES.NAME' | translate }}">
-                </p-tabPanel>
-                <p-tabPanel header="{{ 'PAGES.SHOP.ACCESSORIES.NAME' | translate }}">
-                </p-tabPanel>
-                <p-tabPanel header="{{ 'PAGES.SHOP.JOCKEYS.NAME' | translate }}">
-                </p-tabPanel>
-            </p-tabView>
-=======
         <p-tabmenu
             class="p-shop__tabs"
             [model]="items"
@@ -31,7 +20,6 @@
 
         <div class="p-shop__tabs-content">
             <router-outlet></router-outlet>
->>>>>>> 11926b6d
         </div>
     `,
     styleUrls: ['./shop.component.scss'],
@@ -69,8 +57,8 @@
 
     private buildItems(): void {
         const shoesLabel = this.translate.instant('PAGES.SHOP.SHOES.NAME');
-        const accessoriesLabel = this.translate.instant('PAGES.SHOP.HORSE.NAME');
-        const jockeyLabel = this.translate.instant('PAGES.SHOP.JOCKEY.NAME');
+        const accessoriesLabel = this.translate.instant('PAGES.SHOP.ACCESSORIES.NAME');
+        const jockeyLabel = this.translate.instant('PAGES.SHOP.JOCKEYS.NAME');
 
         this.items = [
             { label: shoesLabel, icon: 'pi pi-briefcase', routerLink: ['/shop', 'horseshoes'] },
