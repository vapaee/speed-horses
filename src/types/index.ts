export * from './Token';
export * from './Balance';
<<<<<<< HEAD
export * from './Breakpoint';
=======
export * from './TransferStatus';
// other exports
>>>>>>> 39f63485
<|MERGE_RESOLUTION|>--- conflicted
+++ resolved
@@ -1,8 +1,4 @@
 export * from './Token';
 export * from './Balance';
-<<<<<<< HEAD
 export * from './Breakpoint';
-=======
-export * from './TransferStatus';
-// other exports
->>>>>>> 39f63485
+export * from './TransferStatus';